/* Visualizable.hpp
 * Copyright (C) 2018 - 2021  Sven Jähnichen
 *
 * This program is free software: you can redistribute it and/or modify
 * it under the terms of the GNU General Public License as published by
 * the Free Software Foundation, either version 3 of the License, or
 * (at your option) any later version.
 *
 * This program is distributed in the hope that it will be useful,
 * but WITHOUT ANY WARRANTY; without even the implied warranty of
 * MERCHANTABILITY or FITNESS FOR A PARTICULAR PURPOSE.  See the
 * GNU General Public License for more details.
 *
 * You should have received a copy of the GNU General Public License
 * along with this program.  If not, see <https://www.gnu.org/licenses/>.
 */

#ifndef BWIDGETS_VISUALIZABLE_HPP_
#define BWIDGETS_VISUALIZABLE_HPP_

#include <cairo/cairo.h>
#include <limits>
#include "../../BUtilities/cairoplus.h"
#include "../../BUtilities/Area.hpp"
#include "Callback.hpp"
#include "Support.hpp"

#ifndef BWIDGETS_UNDEFINED_LAYER
#define BWIDGETS_UNDEFINED_LAYER (std::numeric_limits<int>::max())
#endif

namespace BWidgets
{

/**
 *  @brief  Visualization support.
 *
 *  This support includes:
 *  (i)  Drawing each %Visualizable object to its own (Cairo) RGBA surface.
 *  (ii) Expose the visual content of connected %Visualizable objects by the 
         main Window.
 *
 *  Thus, ALL visualizable widgets MUST support %Visualizable. Each widget is
 *  drawn to its own (Cairo) RGBA surface. If the visual content of a widget is
 *  changed, the widget should emit an ExposeEvent of the type 
 *  EXPOSE_REQUEST_EVENT by calling @c postRedisplay() to inform the main 
 *  window event handler about the changed content. Then the main window event
 *  handler will request a host system expose event.
 *
 *  If the main window (then) receives a host system expose event, the
 *  main window updates the visual content covered by this event.
 */
class Visualizable : virtual public Callback, public Support
{
protected:
    struct Surface
    {
        cairo_surface_t* surface;
        double scale;
    };

    bool scheduleDraw_;
    BUtilities::Point<> extends_;
    Surface surface_;
    int layer_;

public:

    /**
     *  @brief  Creates an empty zero-sized %Visualizable object.
     */ 
    Visualizable ();

    /**
     *  @brief  Creates an empty %Visualizable object.
     *  @param width  Drawing surface width.
     *  @param height  Drawing surface width.
     */
    Visualizable (const double width, const double height);

    /**
     *  @brief  Creates an empty %Visualizable object.
     *  @param area  Drawing surface area.
     */
    Visualizable (const BUtilities::Point<> extends);

    /**
     *  @brief  Create a copy of a %Visualizable object.
     *  @param that  Original to copy from.
     */
    Visualizable (const Visualizable& that);

    virtual ~Visualizable ();

    /**
     *  @brief  Copies a %Visualizable object.
     *  @param that  Original to copy from.
     */
    Visualizable& operator= (const Visualizable& that);

    /**
     *  @brief  Switch visualization support on/off.
     *  @param status  True if on, otherwise false.
     *
     *  Defines whether the object may draw to its RGBA surface an may emit
     *  ExposeEvents or not.
     */
    void setVisualizable (const bool status);

    /**
     *  @brief  Switch visualization support on.
     */
    virtual void show ();

    /**
     *  @brief  Switch visualization support off.
     */
    virtual void hide ();

    /**
     *  @brief  Information visualization support.
     *  @return  True if on, otherwise false.
     *
     *  If a widget is %Visualizable, it may draw to its RGBA surface and may
     *  emit ExposeEvents.
     */
    bool isVisualizable () const;

    /**
     *  @brief  Information about visibility.
     *  @return  True if on, otherwise false.
	 *
	 *  An object is visible if it is %Visualizable.
     */
    virtual bool isVisible () const;

    /**
     *  @brief  Sets the object surface width.
     *  @param width  Surface width.
     *
     *  Creates a new RGBA surface with the new width, copies the surface
     *  data from the previous surface, and calls @c update() .
     */
    virtual void setWidth (const double width);

    /**
     *  @brief  Gets the object surface width.
     *  @return  Surface width.
     */
    virtual double getWidth () const;

    /**
     *  @brief  Sets the object surface height.
     *  @param width  Surface height.
     *
     *  Creates a new RGBA surface with the new height, copies the surface
     *  data from the previous surface, and calls @c update() .
     */
    virtual void setHeight (const double height);

    /**
     *  @brief  Gets the object surface height.
     *  @return  Surface height.
     */
    virtual double getHeight () const;

    /**
     *  @brief  Optimizes the object surface extends.
     *
     *  Creates a new RGBA surface with the new optimized extends, copies the
     *  surface data from the previous surface, and calls @c update() .
	 */
	virtual void resize ();

    /**
     *  @brief  Resizes the object surface extends.
	 *  @param width  New object width.
	 *  @param height  New object height.
     *
     *  Creates a new RGBA surface with the new extends, copies the 
     *  surface data from the previous surface, and calls @c update() .
	 */
	virtual void resize (const double width, const double height);

    /**
	 *  @brief  Resizes the object surface extends.
	 *  @param extends  New object extends.
     *
     *  Creates a new RGBA surface with the new extends, copies the 
     *  surface data from the previous surface, and calls @c update() .
	 */
	virtual void resize (const BUtilities::Point<> extends);

    /**
	 *  @brief  Gets the surface extends of an object.
	 *  @return  Point<> data containing width and height.
	 */
	virtual BUtilities::Point<> getExtends () const;

    /**
     *  @brief  Re-indexes the object surface.
     *  @param layer  Layer index.
     *
     *  The layer index represents the Z position of the surface. The higher
     *  the index, the more to the background. The default layer has got the
     *  index BWIDGETS_UNDEFINED_LAYER. Lower indexed layers will be 
     *  displayed in front of the default layer, higher indexed layers behind.
     */
    virtual void setLayer (const int layer);

    /**
     *  @brief  Gets the object surface.
     *  @param layer  Layer index.
     *
     *  The layer index represents the Z position of the surface. The higher
     *  the index, the more to the background. The default layer has got the
     *  index BWIDGETS_UNDEFINED_LAYER. Lower indexed layers will be displayed 
     *  in front of the default layer, higher indexed layers behind.
     */
    virtual int getLayer () const;

    /**
     *  @brief  Method to be called following an object state change.
     *
     *  Default method to be overridden. This method should be called
     *  following a %Visualizable object state change.
     */
    virtual void update ();

    /**
	 *  @brief  Emits an ExposeEvent of the type EXPOSE_REQUEST_EVENT.
	 */
	virtual void emitExposeEvent () = 0;

    /**
	 *  @brief  Emits an ExposeEvent of the type EXPOSE_REQUEST_EVENT.
     *  @param area  Area to be re-displayed.
	 */
    virtual void emitExposeEvent (const BUtilities::Area<>& area) = 0;
    
    /**
     *  @brief  Access to the Cairo surface.
     *  @return  Pointer to the Cairo surface.
     */
    cairo_surface_t* cairoSurface() const;

    /**
     *  @brief  Method called upon an configure request event.
     *  @param event  Passed Event.
     *
     *  Overridable method called from the main window event scheduler upon
     *  an ExposeEvent of the type CONFIGURE_REQUEST_EVENT emited by a widget
     *  or the host system. By default, it calls its static callback function.
     */
    virtual void onConfigureRequest (BEvents::Event* event);

    /**
     *  @brief  Method called upon an expose request event.
     *  @param event  Passed Event.
     *
     *  Overridable method called from the main window event scheduler upon
     *  an ExposeEvent of the type EXPOSE_REQUEST_EVENT emited by a widget. By
     *  default, it calls its static callback function.
     */
    virtual void onExposeRequest (BEvents::Event* event);

protected:

    /**
     *  @brief  Unclipped draw to the surface (if is visualizable).
     *
     *  Default empty method to be overridden.
     */
    virtual void draw ();

    /**
     *  @brief  Clipped Draw to the surface (if is visualizable).
     *  @param x0  X origin of the clipped area. 
     *  @param y0  Y origin of the clipped area. 
     *  @param width  Width of the clipped area.
     *  @param height  Height of the clipped area. 
     *
     *  Default empty method to be overridden.
     */
    virtual void draw (const double x0, const double y0, const double width, const double height);

    /**
     *  @brief  Clipped Draw to the surface (if is visualizable).
     *  @param area  Clipped area. 
     *
     *  Default empty method to be overridden.
     */
    virtual void draw (const BUtilities::Area<>& area);

};

inline Visualizable::Visualizable () : 
    Visualizable (0, 0)
{

}

inline Visualizable::Visualizable (const double width, const double height) :
    Visualizable (BUtilities::Point<> (width, height))
{

}

inline Visualizable::Visualizable (const BUtilities::Point<> extends) :
    Callback(),
    Support(),
    scheduleDraw_ (true),
    extends_ (extends),
<<<<<<< HEAD
    surface_ {cairo_image_surface_create (CAIRO_FORMAT_ARGB32, extends.x, extends.y), 1.0},
    layer_ (0)
=======
    surface_ (cairo_image_surface_create (CAIRO_FORMAT_ARGB32, extends.x, extends.y)),
    layer_ (BWIDGETS_UNDEFINED_LAYER)
>>>>>>> 12f57c12
{

}

inline Visualizable::Visualizable (const Visualizable& that) :
    Callback (that),
    Support (that),
    scheduleDraw_ (that.scheduleDraw_),
    extends_ (that.extends_),
    surface_ {cairoplus_image_surface_clone_from_image_surface (that.surface_.surface), that.surface_.scale},
    layer_ (that.layer_)
{

}

inline Visualizable::~Visualizable ()
{
    cairo_surface_destroy (surface_.surface);
}

inline Visualizable& Visualizable::operator= (const Visualizable& that)
{
    Callback::operator= (that);
    Support::operator= (that);
    scheduleDraw_ = that.scheduleDraw_;
    extends_ = that.extends_;
    if (surface_.surface) cairo_surface_destroy (surface_.surface);
    surface_.surface = cairoplus_image_surface_clone_from_image_surface (that.surface_.surface);
    surface_.scale = that.surface_.scale;
    layer_ = that.layer_;

    update();
    return *this;
}

inline void Visualizable::setVisualizable (const bool status) 
{
    if (status) show ();
    else hide ();
}

inline void Visualizable::show ()
{
    bool wasVisible = isVisible ();
    setSupport (true);
    if (wasVisible != isVisible ()) emitExposeEvent ();
}

inline void Visualizable::hide ()
{
    setSupport (false);
}

inline bool Visualizable::isVisualizable () const 
{
    return getSupport();
}

inline bool Visualizable::isVisible () const 
{
    return isVisualizable();
}

inline void Visualizable::setWidth (const double width)
{
    resize (width, extends_.y);
}

inline double Visualizable::getWidth () const
{
    return extends_.x;
}

inline void Visualizable::setHeight (const double height)
{
    resize (extends_.x, height);
}

inline double Visualizable::getHeight () const
{
    return extends_.y;
}

inline void Visualizable::resize ()
{
    resize (0, 0);
}

inline void Visualizable::resize (const double width, const double height)
{
    resize (BUtilities::Point<> (width, height));
}

inline void Visualizable::setLayer (const int layer)
{
    if (layer != layer_)
    {
        layer_ = layer;
        update();
    }
}

inline int Visualizable::getLayer() const
{
    return layer_;
}

inline void Visualizable::resize (const BUtilities::Point<> extends)
{
    if ((extends.x != extends_.x) || (extends.y != extends_.y))
    {
        extends_ = BUtilities::Point<> (std::max (extends.x, 0.0), std::max (extends.y, 0.0));

        // Create new surface
        cairo_surface_t* new_surface = cairo_image_surface_create (CAIRO_FORMAT_ARGB32, extends_.x, extends_.y);

        // Copy surface
		if (new_surface && (cairo_surface_status (new_surface) == CAIRO_STATUS_SUCCESS))
		{
            cairo_t* cr = cairo_create (new_surface);
			if (cr && (cairo_status (cr) == CAIRO_STATUS_SUCCESS))
			{
				cairo_set_source_surface (cr, cairoSurface(), 0, 0);
				cairo_paint (cr);
				cairo_destroy (cr);
			}
		}

        // Delete old surface
        cairo_surface_destroy (cairoSurface());

        // Copy new surface pointer
        surface_.surface = new_surface;

        update();
    }
}

inline BUtilities::Point<> Visualizable::getExtends () const 
{
    return extends_;
}

inline void Visualizable::update ()
{
    scheduleDraw_ = true;
	if (isVisible ()) emitExposeEvent ();
}

inline cairo_surface_t* Visualizable::cairoSurface() const
{
    return surface_.surface;
}

inline void Visualizable::onConfigureRequest (BEvents::Event* event)
{
    callback (BEvents::Event::EventType::CONFIGURE_REQUEST_EVENT) (event);
}

inline void Visualizable::onExposeRequest (BEvents::Event* event)
{
    callback (BEvents::Event::EventType::EXPOSE_REQUEST_EVENT) (event);
}

inline void Visualizable::draw ()
{

}

inline void Visualizable::draw (const double x0, const double y0, const double width, const double height)
{

}

inline void Visualizable::draw (const BUtilities::Area<>& area)
{
    scheduleDraw_ = false;
}
}
#endif /* BWIDGETS_VISUALIZABLE_HPP_ */<|MERGE_RESOLUTION|>--- conflicted
+++ resolved
@@ -311,13 +311,8 @@
     Support(),
     scheduleDraw_ (true),
     extends_ (extends),
-<<<<<<< HEAD
     surface_ {cairo_image_surface_create (CAIRO_FORMAT_ARGB32, extends.x, extends.y), 1.0},
     layer_ (0)
-=======
-    surface_ (cairo_image_surface_create (CAIRO_FORMAT_ARGB32, extends.x, extends.y)),
-    layer_ (BWIDGETS_UNDEFINED_LAYER)
->>>>>>> 12f57c12
 {
 
 }
